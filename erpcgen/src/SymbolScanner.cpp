--- conflicted
+++ resolved
@@ -1185,21 +1185,12 @@
 AstNode *SymbolScanner::handleFunction(AstNode *node, bottom_up)
 {
     bool isFunctionType = node->getChild(4) != nullptr;
-<<<<<<< HEAD
 
     if (isFunctionType) /* function type */
     {
         FunctionType *func = m_currentInterface->getFunctionTypes().back();
         func->getParameters().getScope().setParent(&m_currentInterface->getScope());
 
-=======
-
-    if (isFunctionType) /* function type */
-    {
-        FunctionType *func = m_currentInterface->getFunctionTypes().back();
-        func->getParameters().getScope().setParent(&m_currentInterface->getScope());
-
->>>>>>> 85d3dd86
         /* Function annotations. */
         addAnnotations(node->getChild(5), func);
     }
@@ -1670,13 +1661,10 @@
         else if (lang.compare("py") == 0)
         {
             return Annotation::program_lang_t::kPython;
-<<<<<<< HEAD
-=======
         }
         else if (lang.compare("java") == 0)
         {
             return Annotation::program_lang_t::kJava;
->>>>>>> 85d3dd86
         }
 
         throw semantic_error(format_string("line %d: Unsupported programming language '%s' specified.",
