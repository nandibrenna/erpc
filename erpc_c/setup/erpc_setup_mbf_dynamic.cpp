--- conflicted
+++ resolved
@@ -36,13 +36,8 @@
 
     virtual void dispose(MessageBuffer *buf)
     {
-<<<<<<< HEAD
         erpc_assert(buf);
-        if (buf->get())
-=======
-        assert(buf);
         if (buf->get() != NULL)
->>>>>>> 0f1a6387
         {
             delete[] buf->get();
         }
