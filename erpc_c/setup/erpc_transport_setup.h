/*
 * The Clear BSD License
 * Copyright (c) 2014-2016, Freescale Semiconductor, Inc.
 * Copyright 2016-2017 NXP
 * All rights reserved.
 *
<<<<<<< HEAD
 * 
 * Redistribution and use in source and binary forms, with or without
 * modification,
 * are permitted (subject to the limitations in the disclaimer below) provided
 *  that the following conditions are met:
=======
>>>>>>> 65fd1ee6
 *
 * Redistribution and use in source and binary forms, with or without modification,
 * are permitted (subject to the limitations in the disclaimer below) provided
 * that the following conditions are met:
 *
 * o Redistributions of source code must retain the above copyright notice, this list
 *   of conditions and the following disclaimer.
 *
 * o Redistributions in binary form must reproduce the above copyright notice, this
 *   list of conditions and the following disclaimer in the documentation and/or
 *   other materials provided with the distribution.
 *
 * o Neither the name of the copyright holder nor the names of its
 *   contributors may be used to endorse or promote products derived from this
 *   software without specific prior written permission.
 *
 * NO EXPRESS OR IMPLIED LICENSES TO ANY PARTY'S PATENT RIGHTS ARE GRANTED BY THIS LICENSE.
<<<<<<< HEAD
 * THIS SOFTWARE IS PROVIDED BY THE COPYRIGHT HOLDERS AND CONTRIBUTORS "AS IS"
 * AND
=======
 * THIS SOFTWARE IS PROVIDED BY THE COPYRIGHT HOLDERS AND CONTRIBUTORS "AS IS" AND
>>>>>>> 65fd1ee6
 * ANY EXPRESS OR IMPLIED WARRANTIES, INCLUDING, BUT NOT LIMITED TO, THE IMPLIED
 * WARRANTIES OF MERCHANTABILITY AND FITNESS FOR A PARTICULAR PURPOSE ARE
 * DISCLAIMED. IN NO EVENT SHALL THE COPYRIGHT HOLDER OR CONTRIBUTORS BE LIABLE FOR
 * ANY DIRECT, INDIRECT, INCIDENTAL, SPECIAL, EXEMPLARY, OR CONSEQUENTIAL DAMAGES
 * (INCLUDING, BUT NOT LIMITED TO, PROCUREMENT OF SUBSTITUTE GOODS OR SERVICES;
 * LOSS OF USE, DATA, OR PROFITS; OR BUSINESS INTERRUPTION) HOWEVER CAUSED AND ON
 * ANY THEORY OF LIABILITY, WHETHER IN CONTRACT, STRICT LIABILITY, OR TORT
 * (INCLUDING NEGLIGENCE OR OTHERWISE) ARISING IN ANY WAY OUT OF THE USE OF THIS
 * SOFTWARE, EVEN IF ADVISED OF THE POSSIBILITY OF SUCH DAMAGE.
 */

#ifndef _ERPC_TRANSPORT_SETUP_H_
#define _ERPC_TRANSPORT_SETUP_H_

/*!
 * @addtogroup transport_setup
 * @{
 * @file
 */

////////////////////////////////////////////////////////////////////////////////
// Types
////////////////////////////////////////////////////////////////////////////////

//! @brief Opaque transport object type.
typedef struct ErpcTransport *erpc_transport_t;
//! @brief Ready callback object type for RPMsg-Lite transport.
typedef void (*rpmsg_ready_cb)(void);

////////////////////////////////////////////////////////////////////////////////
// API
////////////////////////////////////////////////////////////////////////////////

#ifdef __cplusplus
extern "C" {
#endif

#include <stdint.h>

//! @name Transport setup
//@{

/*!
 * @brief Create a CMSIS UART transport.
 */
erpc_transport_t erpc_transport_cmsis_uart_init(void *uartDrv);

/*!
 * @brief Create a host PC serial port transport.
 */
erpc_transport_t erpc_transport_serial_init(const char *portName, long baudRate);

/*!
 * @brief Create a SPI master transport.
 */
erpc_transport_t erpc_transport_spi_master_init(void *baseAddr, uint32_t baudRate, uint32_t srcClock_Hz);

/*!
 * @brief Create a SPI slave transport.
 */
erpc_transport_t erpc_transport_spi_slave_init(void *baseAddr, uint32_t baudRate, uint32_t srcClock_Hz);

/*!
 * @brief Create a DSPI master transport.
 */
erpc_transport_t erpc_transport_dspi_master_init(void *baseAddr, uint32_t baudRate, uint32_t srcClock_Hz);

/*!
 * @brief Create a DSPI slave transport.
 */
erpc_transport_t erpc_transport_dspi_slave_init(void *baseAddr, uint32_t baudRate, uint32_t srcClock_Hz);

/*!
 * @brief Create an MU transport.
 */
erpc_transport_t erpc_transport_mu_init(void *baseAddr);

//@}

//! @name RPMsg-Lite transport setup
//@{

/*!
 * @brief Create an RPMsg-Lite transport.
 *
 * Create RPMsg-Lite baremetal transport instance, to be used at master core.
 *
 * @param[in] src_addr Address of local RPMsg endpoint used for communication.
 * @param[in] dst_addr Address of remote RPMsg endpoint used for communication.
 * @param[in] rpmsg_link_id Link ID used to define the rpmsg-lite instance, see
 *                          rpmsg_platform.h
 *
 * @return Return NULL or erpc_transport_t instance pointer.
 */
erpc_transport_t erpc_transport_rpmsg_lite_master_init(unsigned long src_addr, unsigned long dst_addr,
                                                       int rpmsg_link_id);

/*!
 * @brief Create an RPMsg-Lite transport.
 *
 * Create RPMsg-Lite baremetal transport instance, to be used at slave/remote
 * core.
 *
 * @param[in] src_addr Address of local RPMsg endpoint used for communication.
 * @param[in] dst_addr Address of remote RPMsg endpoint used for communication.
 * @param[in] start_address Shared memory base address used for this instance of
 *                          RPMsg-Lite.
 * @param[in] rpmsg_link_id Link ID used to define the rpmsg-lite instance, see
 *                          rpmsg_platform.h.
 * @param[in] ready Callback function, which gets called, when RPMsg is
 *                  initialized and master core can be notified.
 * @param[in] nameservice_name Name of the nameservice channel to be announced
 *                             to the other core.
 *
 * @return Return NULL or erpc_transport_t instance pointer.
 */
erpc_transport_t erpc_transport_rpmsg_lite_remote_init(unsigned long src_addr, unsigned long dst_addr,
                                                       void *start_address, int rpmsg_link_id, rpmsg_ready_cb ready,
                                                       char *nameservice_name);

/*!
 * @brief Create an RPMsg-Lite RTOS transport.
 *
 * Create RPMsg-Lite RTOS transport instance, to be used at master core.
 *
 * @param[in] src_addr Address of local RPMsg endpoint used for communication.
 * @param[in] dst_addr Address of remote RPMsg endpoint used for communication.
 * @param[in] rpmsg_link_id Link ID used to define the rpmsg-lite instance, see
 *                          rpmsg_platform.h
 *
 * @return Return NULL or erpc_transport_t instance pointer.
 */
erpc_transport_t erpc_transport_rpmsg_lite_rtos_master_init(unsigned long src_addr, unsigned long dst_addr,
                                                            int rpmsg_link_id);

/*!
 * @brief Create an RPMsg-Lite RTOS transport.
 *
 * Create RPMsg-Lite RTOS transport instance, to be used at slave/remote core.
 *
 * @param[in] src_addr Address of local RPMsg endpoint used for communication.
 * @param[in] dst_addr Address of remote RPMsg endpoint used for communication.
 * @param[in] start_address Shared memory base address used for this instance of
 *                          RPMsg-Lite.
 * @param[in] rpmsg_link_id Link ID used to define the rpmsg-lite instance, see
 *                          rpmsg_platform.h.
 * @param[in] ready Callback function, which gets called, when RPMsg is
 *                  initialized and master core can be notified.
 * @param[in] nameservice_name Name of the nameservice channel to be announced
 *                             to the other core.
 *
 * @return Return NULL or erpc_transport_t instance pointer.
 */
erpc_transport_t erpc_transport_rpmsg_lite_rtos_remote_init(unsigned long src_addr, unsigned long dst_addr,
                                                            void *start_address, int rpmsg_link_id,
                                                            rpmsg_ready_cb ready, char *nameservice_name);

/*!
 * @brief Create an RPMsg-Lite TTY transport.
 *
 * Create RPMsg-Lite TTY transport instance, to be used at slave/remote core.
 * This function is mainly used with Linux running on the master core.
 *
 * @param[in] src_addr Address of local RPMsg endpoint used for communication.
 * @param[in] dst_addr Address of remote RPMsg endpoint used for communication.
 * @param[in] start_address Shared memory base address used for this instance of
 *                          RPMsg-Lite.
 * @param[in] rpmsg_link_id Link ID used to define the rpmsg-lite instance, see
 *                          rpmsg_platform.h.
 * @param[in] ready Callback function, which gets called, when RPMsg is
 *                  initialized and master core can be notified.
 * @param[in] nameservice_name Name of the nameservice channel to be announced
 *                             to the other core.
 *
 * @return Return NULL or erpc_transport_t instance pointer.
 */
erpc_transport_t erpc_transport_rpmsg_lite_tty_rtos_remote_init(unsigned long src_addr, unsigned long dst_addr,
                                                                void *start_address, int rpmsg_link_id,
                                                                rpmsg_ready_cb ready, char *nameservice_name);

/*!
 * @brief Create an Linux RPMSG endpoint transport.
 *
 * This function is using RPMSG endpoints based on this implementation:
 * https://github.com/codeauroraforum/rpmsg-sysfs/tree/0aa1817545a765c200b1b2f9b6680a420dcf9171 .
 *
 * When local/remote address is set to '-1', then default addresses will be used.
 * When type is set to '0', then Datagram model will be used, else Stream.
 *
 * @param[in] local_addr Local endpoint address.
 * @param[in] type Datagram or Stream.
 * @param[in] remote_addr Remote endpoint address.
 */
erpc_transport_t erpc_transport_rpmsg_linux_init(int16_t local_addr, int8_t type, int16_t remote_addr);
//@}

/*!
 * @brief Deinitialize an Linux RPMSG endpoint transport.
 */
void erpc_transport_rpmsg_linux_deinit(void);

#ifdef __cplusplus
}
#endif

/*! @} */

#endif // _ERPC_TRANSPORT_SETUP_H_<|MERGE_RESOLUTION|>--- conflicted
+++ resolved
@@ -4,14 +4,6 @@
  * Copyright 2016-2017 NXP
  * All rights reserved.
  *
-<<<<<<< HEAD
- * 
- * Redistribution and use in source and binary forms, with or without
- * modification,
- * are permitted (subject to the limitations in the disclaimer below) provided
- *  that the following conditions are met:
-=======
->>>>>>> 65fd1ee6
  *
  * Redistribution and use in source and binary forms, with or without modification,
  * are permitted (subject to the limitations in the disclaimer below) provided
@@ -29,12 +21,7 @@
  *   software without specific prior written permission.
  *
  * NO EXPRESS OR IMPLIED LICENSES TO ANY PARTY'S PATENT RIGHTS ARE GRANTED BY THIS LICENSE.
-<<<<<<< HEAD
- * THIS SOFTWARE IS PROVIDED BY THE COPYRIGHT HOLDERS AND CONTRIBUTORS "AS IS"
- * AND
-=======
  * THIS SOFTWARE IS PROVIDED BY THE COPYRIGHT HOLDERS AND CONTRIBUTORS "AS IS" AND
->>>>>>> 65fd1ee6
  * ANY EXPRESS OR IMPLIED WARRANTIES, INCLUDING, BUT NOT LIMITED TO, THE IMPLIED
  * WARRANTIES OF MERCHANTABILITY AND FITNESS FOR A PARTICULAR PURPOSE ARE
  * DISCLAIMED. IN NO EVENT SHALL THE COPYRIGHT HOLDER OR CONTRIBUTORS BE LIABLE FOR
