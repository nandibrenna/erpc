<<<<<<< HEAD
/*
 * Copyright (c) 2014-2016, Freescale Semiconductor, Inc.
 * Copyright 2016-2017 NXP
 * All rights reserved.
 *
 *
 * SPDX-License-Identifier: BSD-3-Clause
 */

#ifndef _EMBEDDED_RPC__CLIENT_MANAGER_H_
#define _EMBEDDED_RPC__CLIENT_MANAGER_H_

#ifdef __cplusplus
#include "erpc_codec.h"
#include "erpc_config_internal.h"
#include "erpc_client_server_common.h"
#if ERPC_NESTED_CALLS
#include "erpc_server.h"
#include "erpc_threading.h"
#endif

/*!
 * @addtogroup infra_client
 * @{
 * @file
 */

extern "C" {
#endif

typedef void (*client_error_handler_t)(erpc_status_t err,
                                       uint32_t functionID); /*!< eRPC error handler function type. */

#ifdef __cplusplus
}

////////////////////////////////////////////////////////////////////////////////
// Classes
////////////////////////////////////////////////////////////////////////////////

namespace erpc {
class RequestContext;
#if ERPC_NESTED_CALLS
class Server;
#endif

/*!
 * @brief Base client implementation.
 *
 * @ingroup infra_client
 */
class ClientManager : public ClientServerCommon
{
public:
    /*!
     * @brief Constructor.
     *
     * This function initializes object attributes.
     */
    ClientManager(void)
    : ClientServerCommon()
    , m_messageFactory(NULL)
    , m_codecFactory(NULL)
    , m_transport(NULL)
    , m_sequence(0)
    , m_errorHandler(NULL)
#if ERPC_NESTED_CALLS
    , m_server(NULL)
    , m_serverThreadId(NULL)
#endif
    {
    }

    /*!
     * @brief ClientManager destructor
     */
    virtual ~ClientManager(void) {}

    /*!
     * @brief This function sets message buffer factory to use.
     *
     * @param[in] factory Message buffer factory to use.
     */
    void setMessageBufferFactory(MessageBufferFactory *factory) { m_messageFactory = factory; }

    /*!
     * @brief This function sets codec factory to use.
     *
     * @param[in] factory Codec factory to use.
     */
    void setCodecFactory(CodecFactory *factory) { m_codecFactory = factory; }

    /*!
     * @brief This function sets transport layer to use.
     *
     * It also set messageBufferFactory to the same as in transport layer.
     *
     * @param[in] transport Transport layer to use.
     */
    void setTransport(Transport *transport);

    /*!
     * @brief This function creates request context.
     *
     * @param[in] isOneway True if need send data only, else false.
     */
    virtual RequestContext createRequest(bool isOneway);

    /*!
     * @brief This function performs request.
     *
     * @param[in] request Request context to perform.
     */
    virtual void performRequest(RequestContext &request);

    /*!
     * @brief This function releases request context.
     *
     * @param[in] request Request context to release.
     */
    virtual void releaseRequest(RequestContext &request);

    /*!
     * @brief This function sets error handler function for infrastructure errors.
     *
     * @param[in] error_handler Pointer to error handler function.
     */
    void setErrorHandler(client_error_handler_t error_handler) { m_errorHandler = error_handler; }

    /*!
     * @brief This function calls error handler callback function with given status.
     *
     * Function is called in client shim code at the end of function when error occurred.
     *
     * @param[in] err Specify function status at the end of eRPC call.
     * @param[in] functionID Specify eRPC function call.
     */
    void callErrorHandler(erpc_status_t err, uint32_t functionID);

#if ERPC_NESTED_CALLS
    /*!
     * @brief This function sets server used for nested calls.
     *
     * @param[in] server Server used for nested calls.
     */
    void setServer(Server *server) { m_server = server; }

    /*!
     * @brief This function sets server thread id.
     *
     * @param[in] serverThreadId Id of thread where server run function is executed.
     */
    void setServerThreadId(Thread::thread_id_t serverThreadId) { m_serverThreadId = serverThreadId; }
#endif

protected:
    MessageBufferFactory *m_messageFactory; //!< Message buffer factory to use.
    CodecFactory *m_codecFactory;           //!< Codec to use.
    Transport *m_transport;                 //!< Transport layer to use.
    uint32_t m_sequence;                    //!< Sequence number.
    client_error_handler_t m_errorHandler;  //!< Pointer to function error handler.
#if ERPC_NESTED_CALLS
    Server *m_server;                     //!< Server used for nested calls.
    Thread::thread_id_t m_serverThreadId; //!< Thread in which server run function is called.
#endif

    /*!
     * @brief This function performs request.
     *
     * Should be called in non server context (do not call another eRPC function in server
     * remote call implementation).
     *
     * @param[in] request Request context to perform.
     */
    virtual void performClientRequest(RequestContext &request);

#if ERPC_NESTED_CALLS
    /*!
     * @brief This function performs nested request.
     *
     * Used when from eRPC function server implementation context is called new eRPC function.
     *
     * @param[in] request Request context to perform.
     */
    virtual void performNestedClientRequest(RequestContext &request);
#endif

    //! @brief Validate that an incoming message is a reply.
    virtual erpc_status_t verifyReply(RequestContext &request);

    /*!
     * @brief Create message buffer and codec.
     *
     * The new codec is set to use the new message buffer. Both codec and buffer are allocated
     * with the relevant factories.
     *
     * @return Pointer to created codec with message buffer.
     */
    Codec *createBufferAndCodec(void);

private:
    ClientManager(const ClientManager &);            //!< Disable copy ctor.
    ClientManager &operator=(const ClientManager &); //!< Disable copy ctor.
};

/*!
 * @brief Encapsulates all information about a request.
 *
 * @ingroup infra_client
 */
class RequestContext
{
public:
    /*!
     * @brief Constructor.
     *
     * This function sets request context attributes.
     *
     * @param[in] sequence Sequence number.
     * @param[in] codec Set in inout codec.
     * @param[in] isOneway Set information if codec is only oneway or bidirectional.
     */
    RequestContext(uint32_t sequence, Codec *codec, bool isOneway)
    : m_sequence(sequence)
    , m_codec(codec)
    , m_oneway(isOneway)
    {
    }

    /*!
     * @brief Get inout codec (for writing).
     *
     * @return Inout codec.
     */
    Codec *getCodec(void) { return m_codec; }

    /*!
     * @brief Get sequence number (be sure that reply belong to current request).
     *
     * @return Sequence number.
     */
    uint32_t getSequence(void) const { return m_sequence; }

    /*!
     * @brief Returns information if request context is oneway or not.
     *
     * @retval True when request context is oneway direction, else false.
     */
    bool isOneway(void) const { return m_oneway; }

    /*!
     * @brief Set request context to be oneway type (only send data).
     *
     * @return Set request context to be oneway.
     */
    void setIsOneway(bool oneway) { m_oneway = oneway; }

protected:
    uint32_t m_sequence; //!< Sequence number. To be sure that reply belong to current request.
    Codec *m_codec;      //!< Inout codec. Codec for receiving and sending data.
    bool m_oneway;       //!< When true, request context will be oneway type (only send data).
};

} // namespace erpc

/*! @} */

#endif

#endif // _EMBEDDED_RPC__CLIENT_MANAGER_H_
=======
/*
 * Copyright (c) 2014-2016, Freescale Semiconductor, Inc.
 * Copyright 2016-2017 NXP
 * Copyright 2020 ACRIOS Systems s.r.o.
 * All rights reserved.
 *
 *
 * SPDX-License-Identifier: BSD-3-Clause
 */

#ifndef _EMBEDDED_RPC__CLIENT_MANAGER_H_
#define _EMBEDDED_RPC__CLIENT_MANAGER_H_

#ifdef __cplusplus
#include "erpc_codec.h"
#include "erpc_config_internal.h"
#if ERPC_MESSAGE_LOGGING
#include "erpc_message_loggers.h"
#endif
#if ERPC_NESTED_CALLS
#include "erpc_server.h"
#include "erpc_threading.h"
#endif

/*!
 * @addtogroup infra_client
 * @{
 * @file
 */

extern "C" {
#endif

typedef void (*client_error_handler_t)(erpc_status_t err,
                                       uint32_t functionID); /*!< eRPC error handler function type. */

#ifdef __cplusplus
}

////////////////////////////////////////////////////////////////////////////////
// Classes
////////////////////////////////////////////////////////////////////////////////

namespace erpc {
class RequestContext;
#if ERPC_NESTED_CALLS
class Server;
#endif

/*!
 * @brief Base client implementation.
 *
 * @ingroup infra_client
 */
#if ERPC_MESSAGE_LOGGING
class ClientManager : public MessageLoggers
#else
class ClientManager
#endif
{
public:
    /*!
     * @brief Constructor.
     *
     * This function initializes object attributes.
     */
    ClientManager(void)
#if ERPC_MESSAGE_LOGGING
    : MessageLoggers()
    , m_messageFactory(NULL)
#else
    : m_messageFactory(NULL)
#endif
    , m_codecFactory(NULL)
    , m_transport(NULL)
    , m_sequence(0)
    , m_errorHandler(NULL)
#if ERPC_NESTED_CALLS
    , m_server(NULL)
    , m_serverThreadId(NULL)
#endif
    {
    }

    /*!
     * @brief ClientManager destructor
     */
    virtual ~ClientManager(void) {}

    /*!
     * @brief This function sets message buffer factory to use.
     *
     * @param[in] factory Message buffer factory to use.
     */
    void setMessageBufferFactory(MessageBufferFactory *factory) { m_messageFactory = factory; }

    /*!
     * @brief This function sets codec factory to use.
     *
     * @param[in] factory Codec factory to use.
     */
    void setCodecFactory(CodecFactory *factory) { m_codecFactory = factory; }

    /*!
     * @brief This function sets transport layer to use.
     *
     * It also set messageBufferFactory to the same as in transport layer.
     *
     * @param[in] transport Transport layer to use.
     */
    void setTransport(Transport *transport);

    /*!
     * @brief This function creates request context.
     *
     * @param[in] isOneway True if need send data only, else false.
     */
    virtual RequestContext createRequest(bool isOneway);

    /*!
     * @brief This function performs request.
     *
     * @param[in] request Request context to perform.
     */
    virtual void performRequest(RequestContext &request);

    /*!
     * @brief This function releases request context.
     *
     * @param[in] request Request context to release.
     */
    virtual void releaseRequest(RequestContext &request);

    /*!
     * @brief This function sets error handler function for infrastructure errors.
     *
     * @param[in] error_handler Pointer to error handler function.
     */
    void setErrorHandler(client_error_handler_t error_handler) { m_errorHandler = error_handler; }

    /*!
     * @brief This function calls error handler callback function with given status.
     *
     * Function is called in client shim code at the end of function when error occurred.
     *
     * @param[in] err Specify function status at the end of eRPC call.
     * @param[in] functionID Specify eRPC function call.
     */
    void callErrorHandler(erpc_status_t err, uint32_t functionID);

#if ERPC_NESTED_CALLS
    /*!
     * @brief This function sets server used for nested calls.
     *
     * @param[in] server Server used for nested calls.
     */
    void setServer(Server *server) { m_server = server; }

    /*!
     * @brief This function sets server thread id.
     *
     * @param[in] serverThreadId Id of thread where server run function is executed.
     */
    void setServerThreadId(Thread::thread_id_t serverThreadId) { m_serverThreadId = serverThreadId; }
#endif

protected:
    MessageBufferFactory *m_messageFactory; //!< Message buffer factory to use.
    CodecFactory *m_codecFactory;           //!< Codec to use.
    Transport *m_transport;                 //!< Transport layer to use.
    uint32_t m_sequence;                    //!< Sequence number.
    client_error_handler_t m_errorHandler;  //!< Pointer to function error handler.
#if ERPC_NESTED_CALLS
    Server *m_server;                     //!< Server used for nested calls.
    Thread::thread_id_t m_serverThreadId; //!< Thread in which server run function is called.
#endif

    /*!
     * @brief This function performs request.
     *
     * Should be called in non server context (do not call another eRPC function in server
     * remote call implementation).
     *
     * @param[in] request Request context to perform.
     */
    virtual void performClientRequest(RequestContext &request);

#if ERPC_NESTED_CALLS
    /*!
     * @brief This function performs nested request.
     *
     * Used when from eRPC function server implementation context is called new eRPC function.
     *
     * @param[in] request Request context to perform.
     */
    virtual void performNestedClientRequest(RequestContext &request);
#endif

    //! @brief Validate that an incoming message is a reply.
    virtual erpc_status_t verifyReply(RequestContext &request);

    /*!
     * @brief Create message buffer and codec.
     *
     * The new codec is set to use the new message buffer. Both codec and buffer are allocated
     * with the relevant factories.
     *
     * @return Pointer to created codec with message buffer.
     */
    Codec *createBufferAndCodec(void);

private:
    ClientManager(const ClientManager &);            //!< Disable copy ctor.
    ClientManager &operator=(const ClientManager &); //!< Disable copy ctor.
};

/*!
 * @brief Encapsulates all information about a request.
 *
 * @ingroup infra_client
 */
class RequestContext
{
public:
    /*!
     * @brief Constructor.
     *
     * This function sets request context attributes.
     *
     * @param[in] sequence Sequence number.
     * @param[in] codec Set in inout codec.
     * @param[in] isOneway Set information if codec is only oneway or bidirectional.
     */
    RequestContext(uint32_t sequence, Codec *codec, bool isOneway)
    : m_sequence(sequence)
    , m_codec(codec)
    , m_oneway(isOneway)
    {
    }

    /*!
     * @brief Get inout codec (for writing).
     *
     * @return Inout codec.
     */
    Codec *getCodec(void) { return m_codec; }

    /*!
     * @brief Get sequence number (be sure that reply belong to current request).
     *
     * @return Sequence number.
     */
    uint32_t getSequence(void) const { return m_sequence; }

    /*!
     * @brief Returns information if request context is oneway or not.
     *
     * @retval True when request context is oneway direction, else false.
     */
    bool isOneway(void) const { return m_oneway; }

    /*!
     * @brief Set request context to be oneway type (only send data).
     *
     * @return Set request context to be oneway.
     */
    void setIsOneway(bool oneway) { m_oneway = oneway; }

protected:
    uint32_t m_sequence; //!< Sequence number. To be sure that reply belong to current request.
    Codec *m_codec;      //!< Inout codec. Codec for receiving and sending data.
    bool m_oneway;       //!< When true, request context will be oneway type (only send data).
};

} // namespace erpc

/*! @} */

#endif

#endif // _EMBEDDED_RPC__CLIENT_MANAGER_H_
>>>>>>> 32769eca
<|MERGE_RESOLUTION|>--- conflicted
+++ resolved
@@ -1,4 +1,3 @@
-<<<<<<< HEAD
 /*
  * Copyright (c) 2014-2016, Freescale Semiconductor, Inc.
  * Copyright 2016-2017 NXP
@@ -268,287 +267,4 @@
 
 #endif
 
-#endif // _EMBEDDED_RPC__CLIENT_MANAGER_H_
-=======
-/*
- * Copyright (c) 2014-2016, Freescale Semiconductor, Inc.
- * Copyright 2016-2017 NXP
- * Copyright 2020 ACRIOS Systems s.r.o.
- * All rights reserved.
- *
- *
- * SPDX-License-Identifier: BSD-3-Clause
- */
-
-#ifndef _EMBEDDED_RPC__CLIENT_MANAGER_H_
-#define _EMBEDDED_RPC__CLIENT_MANAGER_H_
-
-#ifdef __cplusplus
-#include "erpc_codec.h"
-#include "erpc_config_internal.h"
-#if ERPC_MESSAGE_LOGGING
-#include "erpc_message_loggers.h"
-#endif
-#if ERPC_NESTED_CALLS
-#include "erpc_server.h"
-#include "erpc_threading.h"
-#endif
-
-/*!
- * @addtogroup infra_client
- * @{
- * @file
- */
-
-extern "C" {
-#endif
-
-typedef void (*client_error_handler_t)(erpc_status_t err,
-                                       uint32_t functionID); /*!< eRPC error handler function type. */
-
-#ifdef __cplusplus
-}
-
-////////////////////////////////////////////////////////////////////////////////
-// Classes
-////////////////////////////////////////////////////////////////////////////////
-
-namespace erpc {
-class RequestContext;
-#if ERPC_NESTED_CALLS
-class Server;
-#endif
-
-/*!
- * @brief Base client implementation.
- *
- * @ingroup infra_client
- */
-#if ERPC_MESSAGE_LOGGING
-class ClientManager : public MessageLoggers
-#else
-class ClientManager
-#endif
-{
-public:
-    /*!
-     * @brief Constructor.
-     *
-     * This function initializes object attributes.
-     */
-    ClientManager(void)
-#if ERPC_MESSAGE_LOGGING
-    : MessageLoggers()
-    , m_messageFactory(NULL)
-#else
-    : m_messageFactory(NULL)
-#endif
-    , m_codecFactory(NULL)
-    , m_transport(NULL)
-    , m_sequence(0)
-    , m_errorHandler(NULL)
-#if ERPC_NESTED_CALLS
-    , m_server(NULL)
-    , m_serverThreadId(NULL)
-#endif
-    {
-    }
-
-    /*!
-     * @brief ClientManager destructor
-     */
-    virtual ~ClientManager(void) {}
-
-    /*!
-     * @brief This function sets message buffer factory to use.
-     *
-     * @param[in] factory Message buffer factory to use.
-     */
-    void setMessageBufferFactory(MessageBufferFactory *factory) { m_messageFactory = factory; }
-
-    /*!
-     * @brief This function sets codec factory to use.
-     *
-     * @param[in] factory Codec factory to use.
-     */
-    void setCodecFactory(CodecFactory *factory) { m_codecFactory = factory; }
-
-    /*!
-     * @brief This function sets transport layer to use.
-     *
-     * It also set messageBufferFactory to the same as in transport layer.
-     *
-     * @param[in] transport Transport layer to use.
-     */
-    void setTransport(Transport *transport);
-
-    /*!
-     * @brief This function creates request context.
-     *
-     * @param[in] isOneway True if need send data only, else false.
-     */
-    virtual RequestContext createRequest(bool isOneway);
-
-    /*!
-     * @brief This function performs request.
-     *
-     * @param[in] request Request context to perform.
-     */
-    virtual void performRequest(RequestContext &request);
-
-    /*!
-     * @brief This function releases request context.
-     *
-     * @param[in] request Request context to release.
-     */
-    virtual void releaseRequest(RequestContext &request);
-
-    /*!
-     * @brief This function sets error handler function for infrastructure errors.
-     *
-     * @param[in] error_handler Pointer to error handler function.
-     */
-    void setErrorHandler(client_error_handler_t error_handler) { m_errorHandler = error_handler; }
-
-    /*!
-     * @brief This function calls error handler callback function with given status.
-     *
-     * Function is called in client shim code at the end of function when error occurred.
-     *
-     * @param[in] err Specify function status at the end of eRPC call.
-     * @param[in] functionID Specify eRPC function call.
-     */
-    void callErrorHandler(erpc_status_t err, uint32_t functionID);
-
-#if ERPC_NESTED_CALLS
-    /*!
-     * @brief This function sets server used for nested calls.
-     *
-     * @param[in] server Server used for nested calls.
-     */
-    void setServer(Server *server) { m_server = server; }
-
-    /*!
-     * @brief This function sets server thread id.
-     *
-     * @param[in] serverThreadId Id of thread where server run function is executed.
-     */
-    void setServerThreadId(Thread::thread_id_t serverThreadId) { m_serverThreadId = serverThreadId; }
-#endif
-
-protected:
-    MessageBufferFactory *m_messageFactory; //!< Message buffer factory to use.
-    CodecFactory *m_codecFactory;           //!< Codec to use.
-    Transport *m_transport;                 //!< Transport layer to use.
-    uint32_t m_sequence;                    //!< Sequence number.
-    client_error_handler_t m_errorHandler;  //!< Pointer to function error handler.
-#if ERPC_NESTED_CALLS
-    Server *m_server;                     //!< Server used for nested calls.
-    Thread::thread_id_t m_serverThreadId; //!< Thread in which server run function is called.
-#endif
-
-    /*!
-     * @brief This function performs request.
-     *
-     * Should be called in non server context (do not call another eRPC function in server
-     * remote call implementation).
-     *
-     * @param[in] request Request context to perform.
-     */
-    virtual void performClientRequest(RequestContext &request);
-
-#if ERPC_NESTED_CALLS
-    /*!
-     * @brief This function performs nested request.
-     *
-     * Used when from eRPC function server implementation context is called new eRPC function.
-     *
-     * @param[in] request Request context to perform.
-     */
-    virtual void performNestedClientRequest(RequestContext &request);
-#endif
-
-    //! @brief Validate that an incoming message is a reply.
-    virtual erpc_status_t verifyReply(RequestContext &request);
-
-    /*!
-     * @brief Create message buffer and codec.
-     *
-     * The new codec is set to use the new message buffer. Both codec and buffer are allocated
-     * with the relevant factories.
-     *
-     * @return Pointer to created codec with message buffer.
-     */
-    Codec *createBufferAndCodec(void);
-
-private:
-    ClientManager(const ClientManager &);            //!< Disable copy ctor.
-    ClientManager &operator=(const ClientManager &); //!< Disable copy ctor.
-};
-
-/*!
- * @brief Encapsulates all information about a request.
- *
- * @ingroup infra_client
- */
-class RequestContext
-{
-public:
-    /*!
-     * @brief Constructor.
-     *
-     * This function sets request context attributes.
-     *
-     * @param[in] sequence Sequence number.
-     * @param[in] codec Set in inout codec.
-     * @param[in] isOneway Set information if codec is only oneway or bidirectional.
-     */
-    RequestContext(uint32_t sequence, Codec *codec, bool isOneway)
-    : m_sequence(sequence)
-    , m_codec(codec)
-    , m_oneway(isOneway)
-    {
-    }
-
-    /*!
-     * @brief Get inout codec (for writing).
-     *
-     * @return Inout codec.
-     */
-    Codec *getCodec(void) { return m_codec; }
-
-    /*!
-     * @brief Get sequence number (be sure that reply belong to current request).
-     *
-     * @return Sequence number.
-     */
-    uint32_t getSequence(void) const { return m_sequence; }
-
-    /*!
-     * @brief Returns information if request context is oneway or not.
-     *
-     * @retval True when request context is oneway direction, else false.
-     */
-    bool isOneway(void) const { return m_oneway; }
-
-    /*!
-     * @brief Set request context to be oneway type (only send data).
-     *
-     * @return Set request context to be oneway.
-     */
-    void setIsOneway(bool oneway) { m_oneway = oneway; }
-
-protected:
-    uint32_t m_sequence; //!< Sequence number. To be sure that reply belong to current request.
-    Codec *m_codec;      //!< Inout codec. Codec for receiving and sending data.
-    bool m_oneway;       //!< When true, request context will be oneway type (only send data).
-};
-
-} // namespace erpc
-
-/*! @} */
-
-#endif
-
-#endif // _EMBEDDED_RPC__CLIENT_MANAGER_H_
->>>>>>> 32769eca
+#endif // _EMBEDDED_RPC__CLIENT_MANAGER_H_