/*
 * Copyright (c) 2014-2016, Freescale Semiconductor, Inc.
 * Copyright 2016-2020 NXP
 * All rights reserved.
 *
 *
 * SPDX-License-Identifier: BSD-3-Clause
 */

#include "erpc_framed_transport.h"
#include "erpc_message_buffer.h"

#include <cassert>
#include <cstdio>

using namespace erpc;

////////////////////////////////////////////////////////////////////////////////
// Code
////////////////////////////////////////////////////////////////////////////////

FramedTransport::FramedTransport(void)
: Transport()
, m_crcImpl(NULL)
#if !ERPC_THREADS_IS(NONE)
, m_sendLock()
, m_receiveLock()
#endif
{
}

FramedTransport::~FramedTransport(void) {}

void FramedTransport::setCrc16(Crc16 *crcImpl)
{
    assert(crcImpl);
    m_crcImpl = crcImpl;
}

erpc_status_t FramedTransport::receive(MessageBuffer *message)
{
    Header h;
    erpc_status_t retVal;
    uint16_t computedCrc;

    assert(m_crcImpl && "Uninitialized Crc16 object.");

    {
#if !ERPC_THREADS_IS(NONE)
        Mutex::Guard lock(m_receiveLock);
#endif

        // Receive header first.
        retVal = underlyingReceive((uint8_t *)&h, sizeof(h));

        if (retVal == kErpcStatus_Success)
        {
            // received size can't be zero.
            if (h.m_messageSize == 0U)
            {
                retVal = kErpcStatus_ReceiveFailed;
            }
        }

        if (retVal == kErpcStatus_Success)
        {
            // received size can't be larger then buffer length.
            if (h.m_messageSize > message->getLength())
            {
                retVal = kErpcStatus_ReceiveFailed;
            }
        }

        if (retVal == kErpcStatus_Success)
        {
            // Receive rest of the message now we know its size.
            retVal = underlyingReceive(message->get(), h.m_messageSize);
        }
    }

    if (retVal == kErpcStatus_Success)
    {
        // Verify CRC.
        computedCrc = m_crcImpl->computeCRC16(message->get(), h.m_messageSize);
        if (computedCrc == h.m_crc)
        {
            message->setUsed(h.m_messageSize);
        }
        else
        {
            retVal = kErpcStatus_CrcCheckFailed;
        }
    }

    return retVal;
}

erpc_status_t FramedTransport::send(MessageBuffer *message)
{
    erpc_status_t ret;
    uint16_t messageLength;
    Header h;

    assert(m_crcImpl && "Uninitialized Crc16 object.");
<<<<<<< HEAD

#if ERPC_THREADS
=======
#if !ERPC_THREADS_IS(NONE)
>>>>>>> 6a571caf
    Mutex::Guard lock(m_sendLock);
#endif

    messageLength = message->getUsed();

    // Send header first.
    h.m_messageSize = messageLength;
    h.m_crc = m_crcImpl->computeCRC16(message->get(), messageLength);
    ret = underlyingSend((uint8_t *)&h, sizeof(h));
    if (ret == kErpcStatus_Success)
    {
        ret = underlyingSend(message->get(), messageLength);
    }

    return ret;
}<|MERGE_RESOLUTION|>--- conflicted
+++ resolved
@@ -8,6 +8,7 @@
  */
 
 #include "erpc_framed_transport.h"
+
 #include "erpc_message_buffer.h"
 
 #include <cassert>
@@ -22,7 +23,7 @@
 FramedTransport::FramedTransport(void)
 : Transport()
 , m_crcImpl(NULL)
-#if !ERPC_THREADS_IS(NONE)
+#if !ERPC_THREADS_IS(ERPC_THREADS_NONE)
 , m_sendLock()
 , m_receiveLock()
 #endif
@@ -46,7 +47,7 @@
     assert(m_crcImpl && "Uninitialized Crc16 object.");
 
     {
-#if !ERPC_THREADS_IS(NONE)
+#if !ERPC_THREADS_IS(ERPC_THREADS_NONE)
         Mutex::Guard lock(m_receiveLock);
 #endif
 
@@ -102,12 +103,8 @@
     Header h;
 
     assert(m_crcImpl && "Uninitialized Crc16 object.");
-<<<<<<< HEAD
 
-#if ERPC_THREADS
-=======
-#if !ERPC_THREADS_IS(NONE)
->>>>>>> 6a571caf
+#if !ERPC_THREADS_IS(ERPC_THREADS_NONE)
     Mutex::Guard lock(m_sendLock);
 #endif
 
