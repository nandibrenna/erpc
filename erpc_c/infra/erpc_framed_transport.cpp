/*
 * Copyright (c) 2014-2016, Freescale Semiconductor, Inc.
 * Copyright 2016-2020 NXP
 * Copyright 2021 ACRIOS Systems s.r.o.
 * All rights reserved.
 *
 *
 * SPDX-License-Identifier: BSD-3-Clause
 */

#include "erpc_framed_transport.h"
#include "erpc_message_buffer.h"
#include "erpc_config.h"

#include <cstdio>

using namespace erpc;

////////////////////////////////////////////////////////////////////////////////
// Code
////////////////////////////////////////////////////////////////////////////////

FramedTransport::FramedTransport(void)
: Transport()
, m_crcImpl(NULL)
#if !ERPC_THREADS_IS(NONE)
, m_sendLock()
, m_receiveLock()
#endif
{
}

FramedTransport::~FramedTransport(void) {}

void FramedTransport::setCrc16(Crc16 *crcImpl)
{
    erpc_assert(crcImpl);
    m_crcImpl = crcImpl;
}

erpc_status_t FramedTransport::receive(MessageBuffer *message)
{
<<<<<<< HEAD
    erpc_assert(m_crcImpl && "Uninitialized Crc16 object.");
=======
>>>>>>> 0f1a6387
    Header h;
    erpc_status_t retVal;
    uint16_t computedCrc;

    assert(m_crcImpl && "Uninitialized Crc16 object.");

    {
#if !ERPC_THREADS_IS(NONE)
        Mutex::Guard lock(m_receiveLock);
#endif

        // Receive header first.
        retVal = underlyingReceive((uint8_t *)&h, sizeof(h));

        if (retVal == kErpcStatus_Success)
        {
            // received size can't be zero.
            if (h.m_messageSize == 0U)
            {
                retVal = kErpcStatus_ReceiveFailed;
            }
        }

        if (retVal == kErpcStatus_Success)
        {
            // received size can't be larger then buffer length.
            if (h.m_messageSize > message->getLength())
            {
                retVal = kErpcStatus_ReceiveFailed;
            }
        }

        if (retVal == kErpcStatus_Success)
        {
            // Receive rest of the message now we know its size.
            retVal = underlyingReceive(message->get(), h.m_messageSize);
        }
    }

    if (retVal == kErpcStatus_Success)
    {
        // Verify CRC.
        computedCrc = m_crcImpl->computeCRC16(message->get(), h.m_messageSize);
        if (computedCrc == h.m_crc)
        {
            message->setUsed(h.m_messageSize);
        }
        else
        {
            retVal = kErpcStatus_CrcCheckFailed;
        }
    }

    return retVal;
}

erpc_status_t FramedTransport::send(MessageBuffer *message)
{
<<<<<<< HEAD
    erpc_assert(m_crcImpl && "Uninitialized Crc16 object.");
#if ERPC_THREADS
=======
    erpc_status_t ret;
    uint16_t messageLength;
    Header h;

    assert(m_crcImpl && "Uninitialized Crc16 object.");

#if !ERPC_THREADS_IS(NONE)
>>>>>>> 0f1a6387
    Mutex::Guard lock(m_sendLock);
#endif

    messageLength = message->getUsed();

    // Send header first.
    h.m_messageSize = messageLength;
    h.m_crc = m_crcImpl->computeCRC16(message->get(), messageLength);
    ret = underlyingSend((uint8_t *)&h, sizeof(h));
    if (ret == kErpcStatus_Success)
    {
        ret = underlyingSend(message->get(), messageLength);
    }

    return ret;
}<|MERGE_RESOLUTION|>--- conflicted
+++ resolved
@@ -40,15 +40,11 @@
 
 erpc_status_t FramedTransport::receive(MessageBuffer *message)
 {
-<<<<<<< HEAD
-    erpc_assert(m_crcImpl && "Uninitialized Crc16 object.");
-=======
->>>>>>> 0f1a6387
     Header h;
     erpc_status_t retVal;
     uint16_t computedCrc;
 
-    assert(m_crcImpl && "Uninitialized Crc16 object.");
+    erpc_assert(m_crcImpl && "Uninitialized Crc16 object.");
 
     {
 #if !ERPC_THREADS_IS(NONE)
@@ -102,18 +98,13 @@
 
 erpc_status_t FramedTransport::send(MessageBuffer *message)
 {
-<<<<<<< HEAD
-    erpc_assert(m_crcImpl && "Uninitialized Crc16 object.");
-#if ERPC_THREADS
-=======
     erpc_status_t ret;
     uint16_t messageLength;
     Header h;
 
-    assert(m_crcImpl && "Uninitialized Crc16 object.");
+    erpc_assert(m_crcImpl && "Uninitialized Crc16 object.");
 
 #if !ERPC_THREADS_IS(NONE)
->>>>>>> 0f1a6387
     Mutex::Guard lock(m_sendLock);
 #endif
 
